export NC_Optimize, NC_Optimize_output

"""
<<<<<<< HEAD
    NC_Optimize(D::Matrix, Rt::Union{Matrix, Transpose}, dims::Dict, 
        options::Abstract_Option, IG::operators) → Ahat, Bhat, Fhat, Hhat, Nhat, Khat
=======
    NC_Optimize(D::Matrix, Rt::Union{Matrix, Transpose}, 
        options::AbstractOption, IG::Operators) → Ahat, Bhat, Fhat, Hhat, Nhat, Khat
>>>>>>> 51e10c02

Optimization version of Standard Operator Inference (NC)

## Arguments
- `D`: data matrix
- `Rt`: transpose of the derivative matrix
- `options`: options for the operator inference set by the user
- `IG`: Initial Guesses

## Returns
- Inferred operators

"""
function NC_Optimize(D::Matrix, Rt::Union{Matrix, Transpose}, 
<<<<<<< HEAD
        dims::Dict, options::Abstract_Option, IG::operators)
=======
        options::AbstractOption, IG::Operators)
>>>>>>> 51e10c02
    # Some dimensions to unpack for convenience
    n = options.system.dims[:n]
    m = options.system.dims[:m]
    s = options.system.dims[:s2]
    v = options.system.dims[:v2]
    w = options.system.dims[:w1]

    @info "Initialize optimization model."

    # Model with options
    @info "Initialize optimization model."
    model = Model(Ipopt.Optimizer; add_bridges = false)
    if options.optim.linear_solver != "none"
        set_attribute(model, "hsllib", options.optim.HSL_lib_path)
        set_attribute(model, "linear_solver", options.optim.linear_solver)
    end
    set_optimizer_attribute(model, "max_iter", options.optim.max_iter)
    set_string_names_on_creation(model, false)
    if !options.optim.verbose
        set_silent(model)
    end

    # Linear A matrix
    if options.system.is_lin
        @variable(model, Ahat[1:n, 1:n])
        if options.optim.initial_guess
            set_start_value.(Ahat, IG.A)  # set initial value of Ahat
        end
        tmp = Ahat  # temporary variable: which is the objective matrix holding linear matrix, Ahat
    end

    # Input B matrix
    if options.system.has_control
        @variable(model, Bhat[1:n, 1:m])
        if options.optim.initial_guess
            set_start_value.(Bhat, IG.B) # set initial value of Bhat
        end
        tmp = (@isdefined tmp) ? hcat(tmp, Bhat) : Bhat  # concatenate Bhat to objective matrix
    end

    # Quadratic F or H matrix
    if options.system.is_quad
        if options.optim.which_quad_term == "F"
            @variable(model, Fhat[1:n, 1:s])
            if options.optim.initial_guess
                set_start_value.(Fhat, IG.F)  # set initial value of Fhat
            end
            tmp = (@isdefined tmp) ? hcat(tmp, Fhat) : Fhat  # concatenate Fhat to objective matrix
        else
            @variable(model, Hhat[1:n, 1:v])
            if options.optim.initial_guess
                set_start_value.(Hhat, IG.H)  # set initial value of Hhat
            end
            tmp = (@isdefined tmp) ? hcat(tmp, Hhat) : Hhat # concatenate Hhat to objective matrix
        end
    end

    # TODO: Cubic G/E matrices

    # Bilinear N matrix
    if options.system.is_bilin
        @variable(model, Nhat[1:n, 1:w])
        if options.optim.initial_guess
            set_start_value.(Nhat, IG.N)  # set initial value of Nhat
        end
        tmp = (@isdefined tmp) ? hcat(tmp, Nhat) : Nhat # concatenate Nhat to objective matrix
    end

    # Constant K matrix
    if options.system.has_const
        @variable(model, Khat[1:n, 1])
        if options.optim.initial_guess
            set_start_value.(Khat, IG.K)  # set initial value of Khat
        end
        tmp = (@isdefined tmp) ? hcat(tmp, Khat) : Khat  # concatenate Khat to objective matrix
    end

    # Create objective matrix with JuMP expression
    Ot = @expression(model, tmp')
    n_tmp, m_tmp = size(Rt)
    @variable(model, X[1:n_tmp, 1:m_tmp])
    @constraint(model, X .== D * Ot .- Rt)  # this method answer on: https://discourse.julialang.org/t/write-large-least-square-like-problems-in-jump/35931
    if options.λ_lin == 0 && options.λ_quad == 0 
        REG = @expression(model, sum(X.^2))
    else
        if options.optim.which_quad_term == "H"
            REG = @expression(model, sum(X.^2) + options.λ_lin*sum(Ahat.^2) + options.λ_quad*sum(Hhat.^2))
        else
            REG = @expression(model, sum(X.^2) + options.λ_lin*sum(Ahat.^2) + options.λ_quad*sum(Fhat.^2))
        end
    end

    # Define the objective of the optimization problem
    @objective(model, Min, REG)

    @info "Done."

    # Logging from the optimizer
    @info "Optimize model."
    JuMP.optimize!(model)
    @info """\n
    Constraint           = Non-Constrained
    Linear Regulation    = $(options.λ_lin)
    Quadratic Regulation = $(options.λ_quad)
    Warm Start           = $(options.optim.initial_guess)
    order                = $(n)
    solve time           = $(solve_time(model))
    termination_status   = $(termination_status(model))
    primal_status        = $(primal_status(model))
    dual_state           = $(dual_status(model))
    dual objective value = $(dual_objective_value(model))
    objective_value      = $(objective_value(model))
    """

    # Assign the inferred matrices
    Ahat = options.system.is_lin ? value.(Ahat) : 0
    Bhat = options.system.has_control ? value.(Bhat)[:, :] : 0
    Fhat = options.system.is_quad ? options.optim.which_quad_term=="F" ? value.(Fhat) : H2F(value.(Hhat)) : 0
    Hhat = options.system.is_quad ? options.optim.which_quad_term=="H" ? value.(Hhat) : F2Hs(value.(Fhat)) : 0
    Nhat = options.system.is_bilin ? value.(Nhat) : 0
    Khat = options.system.has_const ? value.(Khat) : 0
    @info "Done."
    return Ahat, Bhat, Fhat, Hhat, Nhat, Khat
end


"""
<<<<<<< HEAD
    NC_Optimize_output(Y::Matrix, Xt_hat::Union{Matrix, Transpose}, dims::Dict, options::Abstract_Option) → C
=======
    NC_Optimize_output(Y::Matrix, Xt_hat::Union{Matrix, Transpose}, options::AbstractOption) → C
>>>>>>> 51e10c02

Output optimization for the standard operator inference (for operator `C`)

## Arguments
- `Y`: the output matrix 
- `Xt_hat`: the state matrix

## Return
- the output state matrix `C`
"""
function NC_Optimize_output(Y::Matrix, Xhat_t::Union{Matrix, Transpose}, 
<<<<<<< HEAD
        dims::Dict, options::Abstract_Option)
=======
        options::AbstractOption)
>>>>>>> 51e10c02
    # Some dimensions to unpack for convenience
    n = options.system.dims[:n]
    l = options.system.dims[:l]

    Yt = transpose(Y)

    @info "Initialize optimization model."
    model = Model(Ipopt.Optimizer; add_bridges = false)
    if options.optim.linear_solver != "none"
        set_attribute(model, "hsllib", options.optim.HSL_lib_path)
        set_attribute(model, "linear_solver", options.optim.linear_solver)
    end
    set_optimizer_attribute(model, "max_iter", options.optim.max_iter)
    set_string_names_on_creation(model, false)
    if !options.optim.verbose
        set_silent(model)
    end

    @variable(model, Chat[1:l, 1:n])
    Chat_t = @expression(model, Chat')
    
    n_tmp, m_tmp = size(Yt)
    @variable(model, X[1:n_tmp, 1:m_tmp])
    @constraint(model, X .== Matrix(Xhat_t) * Chat_t .- Yt) 

    @objective(model, Min, sum(X.^2))
    @info "Done."

    @info "Optimize model."
    JuMP.optimize!(model)
    @info """[Output Optimization Results]
    Warm Start           = False
    order                = $(n)
    solve time           = $(solve_time(model))
    termination_status   = $(termination_status(model))
    primal_status        = $(primal_status(model))
    dual_state           = $(dual_status(model))
    dual objective value = $(dual_objective_value(model))
    objective_value      = $(objective_value(model))
    """

    Chat = value.(Chat)
    @info "Done."
    return Chat[:,:]
end<|MERGE_RESOLUTION|>--- conflicted
+++ resolved
@@ -1,13 +1,8 @@
 export NC_Optimize, NC_Optimize_output
 
 """
-<<<<<<< HEAD
-    NC_Optimize(D::Matrix, Rt::Union{Matrix, Transpose}, dims::Dict, 
-        options::Abstract_Option, IG::operators) → Ahat, Bhat, Fhat, Hhat, Nhat, Khat
-=======
     NC_Optimize(D::Matrix, Rt::Union{Matrix, Transpose}, 
         options::AbstractOption, IG::Operators) → Ahat, Bhat, Fhat, Hhat, Nhat, Khat
->>>>>>> 51e10c02
 
 Optimization version of Standard Operator Inference (NC)
 
@@ -22,11 +17,7 @@
 
 """
 function NC_Optimize(D::Matrix, Rt::Union{Matrix, Transpose}, 
-<<<<<<< HEAD
-        dims::Dict, options::Abstract_Option, IG::operators)
-=======
         options::AbstractOption, IG::Operators)
->>>>>>> 51e10c02
     # Some dimensions to unpack for convenience
     n = options.system.dims[:n]
     m = options.system.dims[:m]
@@ -154,11 +145,7 @@
 
 
 """
-<<<<<<< HEAD
-    NC_Optimize_output(Y::Matrix, Xt_hat::Union{Matrix, Transpose}, dims::Dict, options::Abstract_Option) → C
-=======
     NC_Optimize_output(Y::Matrix, Xt_hat::Union{Matrix, Transpose}, options::AbstractOption) → C
->>>>>>> 51e10c02
 
 Output optimization for the standard operator inference (for operator `C`)
 
@@ -170,11 +157,7 @@
 - the output state matrix `C`
 """
 function NC_Optimize_output(Y::Matrix, Xhat_t::Union{Matrix, Transpose}, 
-<<<<<<< HEAD
-        dims::Dict, options::Abstract_Option)
-=======
         options::AbstractOption)
->>>>>>> 51e10c02
     # Some dimensions to unpack for convenience
     n = options.system.dims[:n]
     l = options.system.dims[:l]
