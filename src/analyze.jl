export sys_struct, vars, data, compProjError, compStateError, compOutputError, compError
export EPConstraintResidual, EPConstraintViolation

"""
    compProjError(Xf, Vr) → PE

Compute the projection error

# Arguments
- `Xf`: reference state data
- `Vr`: POD basis

# Return
- `PE`: projection error
"""
function compProjError(Xf, Vr)
    # Projection error
    Xf_norm = norm(Xf, 2)
    PE = norm(Xf - Vr * Vr' * Xf, 2) / Xf_norm
    return PE
end


"""
    compStateError(Xf, X, Vr) → SE

Compute the state error

# Arguments
- `Xf`: reference state data
- `X`: testing state data
- `Vr`: POD basis

# Return
- `SE`: state error
"""
function compStateError(Xf, X, Vr)
    n = size(Xf, 1)
    Xf_norm = norm(Xf, 2)
    SE = norm(Xf - Vr[1:n, :] * X, 2) / Xf_norm
    return SE
end


"""
    compOutputError(Yf, Y) → OE

Compute output error

# Arguments
- `Yf`: reference output data
- `Y`: testing output data

# Return
- `OE`: output error
"""
function compOutputError(Yf, Y)
    n = size(Yf, 1)
    Yf_norm = norm(Yf, 2)
    OE = norm(Yf - Y[1:n, :], 2) / Yf_norm
    return OE
end


"""
    compError(Xf, Yf, Xint, Yint, Xinf, Yinf, Vr) → PE, ISE, IOE, OSE, OOE

Compute all projection, state, and output errors

# Arguments
- `Xf`: reference state data
- `Yf`: reference output data
- `Xint`: intrusive model state data
- `Yint`: intrusive model output data
- `Xinf`: inferred model state data
- `Xint`: inferrred model output data
- `Vr`: POD basis

# Return
- `PE`: projection error
- `ISE`: intrusive state error
- `IOE`: intrusive output error
- `OSE`: operator inference state error
- `OOE`: operator inference output error
"""
function compError(Xf, Yf, Xint, Yint, Xinf, Yinf, Vr)
    # Projection error
    Xf_norm = norm(Xf, 2)
    Yf_norm = norm(Yf, 2)
    PE = norm(Xf - Vr * Vr' * Xf, 2) / Xf_norm

    # State and output error of the intrusive model 
    ISE = norm(Xf - Vr * Xint, 2) / Xf_norm
    IOE = norm(Yf - Yint, 2) / Yf_norm

    # State errors of the operator inference model
    OSE = norm(Xf - Vr * Xinf, 2) / Xf_norm
    OOE = norm(Yf - Yinf, 2) / Yf_norm
    return PE, ISE, IOE, OSE, OOE
end

#

"""
    EPConstraintResidual(X, r, which_quad="H"; with_mmt=false) → ϵX, mmt

Compute the constraint residual which is the residual of the energy-preserving constraint 
```math
\\sum \\left| \\hat{h}_{ijk} + \\hat{h}_{jik} + \\hat{h}_{kji} \\right| \\quad 1 \\leq i,j,k \\leq r
```

## Arguments
- `X::Union{Matrix,SparseMatrixCSC}`: the matrix to compute the constraint residual
- `r::Real`: the dimension of the system
- `which_quad::String`: the type of the quadratic operator (H or F)
- `with_mmt::Bool`: whether to compute the moment of the constraint residual

## Returns
- `ϵX`: the constraint residual
- `mmt`: the moment which is the sum of the constraint residual without absolute value
"""
function EPConstraintResidual(X::Union{Matrix, SparseMatrixCSC}, r::Real, which_quad::String="H"; with_mmt=false)
    ϵX = 0
    mmt = 0

    if with_mmt
        if which_quad == "H"
            for i in 1:r, j in 1:r, k in 1:r
                foo = X[i, r*(k-1)+j] + X[j, r*(k-1)+i] + X[k, r*(i-1)+j]
                ϵX += abs(foo)
                mmt += foo
            end
        else
            for i in 1:r, j in 1:r, k in 1:r
                foo = delta(j,k)*X[i, fidx(r,j,k)] + delta(i,k)*X[j, fidx(r,i,k)] + delta(j,i)*X[k, fidx(r,j,i)]
                ϵX += abs(foo)
                mmt += foo
            end
        end
        return ϵX, mmt
    else
        if which_quad == "H"
            for i in 1:r, j in 1:r, k in 1:r
                foo = X[i, r*(k-1)+j] + X[j, r*(k-1)+i] + X[k, r*(i-1)+j]
                ϵX += abs(foo)
            end
        else
            for i in 1:r, j in 1:r, k in 1:r
                foo = delta(j,k)*X[i, fidx(r,j,k)] + delta(i,k)*X[j, fidx(r,i,k)] + delta(j,i)*X[k, fidx(r,j,i)]
                ϵX += abs(foo)
            end
        end
        return ϵX
    end
end


"""
    EPConstraintViolation(Data, X, which_quad="H") → viol

Compute the constraint violation which is the violation of the energy-preserving constraint
```math
\\sum \\langle \\mathbf{x}, \\mathbf{H}(\\mathbf{x}\\otimes\\mathbf{x})\\rangle \\quad \\forall \\mathbf{x} \\in \\mathcal{D}
```

## Arguments
- `Data::AbstractArray`: the data
- `X::Union{Matrix,SparseMatrixCSC}`: the matrix to compute the constraint violation
- `which_quad::String`: the type of the quadratic operator (H or F)

## Returns
- `viol`: the constraint violation
"""
function EPConstraintViolation(Data::AbstractArray, X::Union{Matrix, SparseMatrixCSC}, which_quad::String="H")
    _, m = size(Data)
    viol = zeros(m,1)
    if which_quad == "H"
        for i in 1:m
            viol[i] = Data[:,i]' * X * kron(Data[:,i], Data[:,i])
        end
    else
        for i in 1:m
            viol[i] = Data[:,i]' * X * vech(Data[:,i] * Data[:,i]')
        end
    end
    return viol
<<<<<<< HEAD
end
=======
end
>>>>>>> 08bbeb14
<|MERGE_RESOLUTION|>--- conflicted
+++ resolved
@@ -184,8 +184,4 @@
         end
     end
     return viol
-<<<<<<< HEAD
 end
-=======
-end
->>>>>>> 08bbeb14
