"""
    Viscous Burgers' equation model
"""
module Burgers

using DocStringExtensions
using LinearAlgebra
using SparseArrays

<<<<<<< HEAD
import ..LiftAndLearn: Abstract_Model, vech, ⊘, operators

export burgers
=======
import ..LiftAndLearn: AbstractModel, vech, ⊘, Operators

export BurgersModel
>>>>>>> 51e10c02


"""
$(TYPEDEF)

Viscous Burgers' equation model

```math
\\frac{\\partial u}{\\partial t} = \\mu\\frac{\\partial^2 u}{\\partial x^2} - u\\frac{\\partial u}{\\partial x}
```

## Fields
<<<<<<< HEAD
- `Omega::Vector{Float64}`: spatial domain
- `T::Vector{Float64}`: temporal domain
- `D::Vector{Float64}`: parameter domain
- `Δx::Float64`: spatial grid size
- `Δt::Float64`: temporal step size
- `IC::VecOrMat{Float64}`: initial condition
- `x::Vector{Float64}`: spatial grid points
- `t::Vector{Float64}`: temporal points
- `μs::Union{Vector{Float64},Float64}`: parameter vector
- `Xdim::Int64`: spatial dimension
- `Tdim::Int64`: temporal dimension
- `Pdim::Int64`: parameter dimension
- `BC::String`: boundary condition
- `generateABFmatrix::Function`: function to generate A, B, F matrices
- `generateMatrix_NC_periodic::Function`: function to generate A, F matrices for the non-energy preserving Burgers' equation. (Non-conservative Periodic boundary condition)
- `generateMatrix_C_periodic::Function`: function to generate A, F matrices for the non-energy preserving Burgers' equation. (conservative periodic boundary condition)
- `generateEPmatrix::Function`: function to generate A, F matrices for the Burgers' equation. (Energy-preserving form)
- `semiImplicitEuler::Function`: function to integrate the system using semi-implicit Euler scheme
"""
mutable struct burgers <: Abstract_Model
    Omega::Vector{Float64}  # spatial domain
    T::Vector{Float64}  # temporal domain
    D::Vector{Float64}  # parameter domain
    Δx::Float64  # spatial grid size
    Δt::Float64  # temporal step size
    IC::VecOrMat{Float64}  # initial condition
    x::Vector{Float64}  # spatial grid points
    t::Vector{Float64}  # temporal points
    μs::Union{Vector{Float64},Float64}  # parameter vector
    Xdim::Int64  # spatial dimension
    Tdim::Int64  # temporal dimension
    Pdim::Int64  # parameter dimension
    BC::String   # boundary condition

    generateABFmatrix::Function
    generateMatrix_NC_periodic::Function
    generateMatrix_C_periodic::Function
    generateEPmatrix::Function
    semiImplicitEuler::Function
=======
- `spatial_domain::Tuple{Real,Real}`: spatial domain
- `time_domain::Tuple{Real,Real}`: temporal domain
- `param_domain::Tuple{Real,Real}`: parameter domain
- `Δx::Real`: spatial grid size
- `Δt::Real`: temporal step size
- `BC::Symbol`: boundary condition
- `IC::Array{Float64}`: initial condition
- `xspan::Vector{Float64}`: spatial grid points
- `tspan::Vector{Float64}`: temporal points
- `spatial_dim::Int64`: spatial dimension
- `time_dim::Int64`: temporal dimension
- `diffusion_coeffs::Union{Real,AbstractArray{<:Real}}`: parameter vector
- `param_dim::Int64`: parameter dimension
- `conservation_type::Symbol`: conservation type
- `finite_diff_model::Function`: model using Finite Difference
- `integrate_model::Function`: model integration
"""
mutable struct BurgersModel <: AbstractModel
    # Domains
    spatial_domain::Tuple{Real,Real}  # spatial domain
    time_domain::Tuple{Real,Real}  # temporal domain
    param_domain::Tuple{Real,Real}  # parameter domain

    # Discritization grid
    Δx::Real  # spatial grid size
    Δt::Real  # temporal step size

    # Boundary condition
    BC::Symbol  # boundary condition

    # Initial conditino
    IC::Array{Float64}  # initial condition

    # grid points
    xspan::Vector{Float64}  # spatial grid points
    tspan::Vector{Float64}  # temporal points
    diffusion_coeffs::Union{Real,AbstractArray{<:Real}}  # parameter vector

    # Dimensions
    spatial_dim::Int64  # spatial dimension
    time_dim::Int64  # temporal dimension
    param_dim::Int64  # parameter dimension

    # Convervation type
    conservation_type::Symbol

    finite_diff_model::Function
    integrate_model::Function
>>>>>>> 51e10c02
end


"""
<<<<<<< HEAD
    burgers(Omega, T, D, Δx, Δt, Pdim, BC) → burgers

Constructor for the Burgers' equation model.
"""
function burgers(Omega, T, D, Δx, Δt, Pdim, BC)
    if BC == "dirichlet"
        x = collect(Omega[1]:Δx:Omega[2])  # include boundary conditions
    elseif BC == "periodic"
        x = collect(Omega[1]:Δx:Omega[2] - Δx)  # exclude boundary conditions
    end
    t = collect(T[1]:Δt:T[2])
    μs = Pdim == 1 ? D[1] : collect(range(D[1], D[2], Pdim))
    Xdim = length(x)
    Tdim = length(t)
    IC = zeros(Xdim, 1)

    burgers(
        Omega, T, D, Δx, Δt, IC, x, t, μs, Xdim, Tdim, Pdim, BC,
        generateABFmatrix, generateMatrix_NC_periodic, generateMatrix_C_periodic,
        generateEPmatrix, semiImplicitEuler
=======
$(SIGNATURES)

Constructor for the Burgers' equation model.
"""
function BurgersModel(;spatial_domain::Tuple{Real,Real}, time_domain::Tuple{Real,Real}, Δx::Real, Δt::Real, 
                       diffusion_coeffs::Union{Real,AbstractArray{<:Real}}, BC::Symbol=:dirichlet,
                       conservation_type::Symbol=:NC)
    # Discritization grid info
    @assert BC ∈ (:periodic, :dirichlet, :neumann, :mixed, :robin, :cauchy, :flux) "Invalid boundary condition"
    if BC == :periodic
        xspan = collect(spatial_domain[1]:Δx:spatial_domain[2]-Δx)
    elseif BC ∈ (:dirichlet, :neumann, :mixed, :robin, :cauchy) 
        xspan = collect(spatial_domain[1]:Δx:spatial_domain[2])[2:end-1]
    end
    tspan = collect(time_domain[1]:Δt:time_domain[2])
    spatial_dim = length(xspan)
    time_dim = length(tspan)

    # Initial condition
    IC = zeros(spatial_dim)

    # Parameter dimensions or number of parameters 
    param_dim = length(diffusion_coeffs)
    param_domain = extrema(diffusion_coeffs)

    @assert conservation_type ∈ (:EP, :NC, :C) "Invalid conservation type"

    BurgersModel(
        spatial_domain, time_domain, param_domain,
        Δx, Δt, BC, IC, xspan, tspan, diffusion_coeffs,
        spatial_dim, time_dim, param_dim, conservation_type,
        finite_diff_model, integrate_model
>>>>>>> 51e10c02
    )
end


"""
<<<<<<< HEAD
    generateABFmatrix(model, μ) → A, B, F

Generate A, B, F matrices for the Burgers' equation.

## Arguments
- `model`: Burgers' equation model
- `μ`: parameter value

## Returns
- `A`: A matrix
- `B`: B matrix
- `F`: F matrix
"""
function generateABFmatrix(model::burgers, μ::Float64)
    N = model.Xdim
    Δx = model.Δx
    Δt = model.Δt
=======
$(SIGNATURES)

Finite Difference Model for Burgers equation

## Arguments
- `model::BurgersModel`: Burgers model
- `μ::Real`: diffusion coefficient

## Returns
- operators
"""
function finite_diff_model(model::BurgersModel, μ::Real)
    if model.BC == :periodic
        if model.conservation_type == :NC
            return finite_diff_periodic_nonconservative_model(model.spatial_dim, model.Δx, μ)
        elseif model.conservation_type == :C
            return finite_diff_periodic_conservative_model(model.spatial_dim, model.Δx, μ)
        elseif model.conservation_type == :EP
            return finite_diff_periodic_energy_preserving_model(model.spatial_dim, model.Δx, μ)
        else
            error("Conservation type not implemented")
        end
    elseif model.BC == :dirichlet
        return finite_diff_dirichlet_model(model.spatial_dim, model.Δx, model.Δt, μ)
    else
        error("Boundary condition not implemented")
    end
end



"""
    finite_diff_dirichlet_model(N::Real, Δx::Real, μ::Real) → A, B, F
>>>>>>> 51e10c02

Generate A, B, F matrices for the Burgers' equation for Dirichlet boundary condition.
This is by default the non-conservative form.
"""
function finite_diff_dirichlet_model(N::Real, Δx::Real, Δt::Real, μ::Float64)
    # Create A matrix
    A = spdiagm(0 => (-2) * ones(N), 1 => ones(N - 1), -1 => ones(N - 1)) * μ / Δx^2
    A[1, 1:2] = [-1/Δt, 0]
    A[end, end-1:end] = [0, -1/Δt]

    # Create F matrix
    S = Int(N * (N + 1) / 2)
    if N >= 3
        Fval = repeat([1.0, -1.0], outer=N - 2)
        row_i = repeat(2:(N-1), inner=2)
        seq = Int.([2 + (N + 1) * (x - 1) - x * (x - 1) / 2 for x in 1:(N-1)])
        col_i = vcat(seq[1], repeat(seq[2:end-1], inner=2), seq[end])
        F = sparse(row_i, col_i, Fval, N, S) / 2 / Δx
    else
        F = zeros(N, S)
    end

    # Create B matrix
    B = [1; zeros(N - 2, 1); -1] ./ Δt

    return A, B, F
end


"""
<<<<<<< HEAD
    generateMatrix_NC_periodic(model, μ) → A, F

Generate A, F matrices for the non-energy preserving Burgers' equation. (Non-conservative Periodic boundary condition)

## Arguments
- `model`: Burgers' equation model
- `μ`: parameter value

## Returns
- `A`: A matrix
- `F`: F matrix
"""
function generateMatrix_NC_periodic(model::burgers, μ::Float64)
    N = model.Xdim
    Δx = model.Δx

=======
    finite_diff_periodic_nonconservative_model(N::Real, Δx::Real, μ::Real) → A, F

Generate A, F matrices for the Burgers' equation for periodic boundary condition (Non-conservative).
"""
function finite_diff_periodic_nonconservative_model(N::Real, Δx::Real, μ::Real)
>>>>>>> 51e10c02
    # Create A matrix
    A = spdiagm(0 => (-2) * ones(N), 1 => ones(N - 1), -1 => ones(N - 1)) * μ / Δx^2
    A[1, end] = μ / Δx^2  # periodic boundary condition
    A[end, 1] = μ / Δx^2  

    # Create F matrix
    S = Int(N * (N + 1) / 2)
    if N >= 3
        Fval = repeat([1.0, -1.0], outer=N - 2)
        row_i = repeat(2:(N-1), inner=2)
        seq = Int.([2 + (N + 1) * (x - 1) - x * (x - 1) / 2 for x in 1:(N-1)])
        col_i = vcat(seq[1], repeat(seq[2:end-1], inner=2), seq[end])
        F = sparse(row_i, col_i, Fval, N, S) / 2 / Δx

        F[1, 2] = - 1 / 2 / Δx
        F[1, N] = 1 / 2 / Δx
        F[N, N] = - 1 / 2 / Δx
        F[N, end-1] = 1 / 2 / Δx 
    else
        F = zeros(N, S)
    end

    return A, F
end


"""
<<<<<<< HEAD
    generateMatrix_C_periodic(model, μ) → A, F

Generate A, F matrices for the non-energy preserving Burgers' equation. (conservative periodic boundary condition)

## Arguments
- `model`: Burgers' equation model
- `μ`: parameter value

## Returns
- `A`: A matrix
- `F`: F matrix
"""
function generateMatrix_C_periodic(model::burgers, μ::Float64)
    N = model.Xdim
    Δx = model.Δx

=======
    finite_diff_periodic_conservative_model(N::Real, Δx::Real, μ::Real) → A, F

Generate A, F matrices for the Burgers' equation for periodic boundary condition (Conservative form).
"""
function finite_diff_periodic_conservative_model(N::Real, Δx::Real, μ::Float64)
>>>>>>> 51e10c02
    # Create A matrix
    A = spdiagm(0 => (-2) * ones(N), 1 => ones(N - 1), -1 => ones(N - 1)) * μ / Δx^2
    A[1, end] = μ / Δx^2  # periodic boundary condition
    A[end, 1] = μ / Δx^2  

    # Create F matrix
    S = Int(N * (N + 1) / 2)
    if N >= 3
        ii = repeat(2:(N-1), inner=2)
        m = 2:N-1
        mm = Int.([N*(N+1)/2 - (N-m).*(N-m+1)/2 - (N-m) - (N-(m-2)) for m in 2:N-1])  # this is where the x_{i-1}^2 term is
        mp = Int.([N*(N+1)/2 - (N-m).*(N-m+1)/2 - (N-m) + (N-(m-1)) for m in 2:N-1])  # this is where the x_{i+1}^2 term is
        jj = reshape([mp'; mm'],2*N-4);
        vv = reshape([-ones(1,N-2); ones(1,N-2)],2*N-4)/(4*Δx);
        F = sparse(ii,jj,vv,N,S)

        # Boundary conditions (Periodic)
        F[1,N+1] = -1/4/Δx
        F[1,end] = 1/4/Δx
        F[N,end-2] = 1/4/Δx
        F[N,1] = -1/4/Δx
    else
        F = zeros(N, S)
    end

    return A, F
end


"""
<<<<<<< HEAD
    generateEPmatrix(model, μ) → A, F

Generate A, F matrices for the Burgers' equation. (Energy-preserving form)

## Arguments
- `model`: Burgers' equation model
- `μ`: parameter value

## Returns
- `A`: A matrix
- `F`: F matrix
"""
function generateEPmatrix(model::burgers, μ::Float64)
    N = model.Xdim
    Δx = model.Δx

=======
    finite_diff_periodic_energy_preserving_model(N::Real, Δx::Real, μ::Float64) → A, F

Generate A, F matrices for the Burgers' equation for periodic boundary condition (Energy preserving form).
"""
function finite_diff_periodic_energy_preserving_model(N::Real, Δx::Real, μ::Float64)
>>>>>>> 51e10c02
    # Create A matrix
    A = spdiagm(0 => (-2) * ones(N), 1 => ones(N - 1), -1 => ones(N - 1)) * μ / Δx^2
    A[1, N] = μ / Δx^2  # periodic boundary condition
    A[N, 1] = μ / Δx^2  # periodic boundary condition

    # Create F matrix
    S = Int(N * (N + 1) / 2)
    if N >= 3
        ii = repeat(2:(N-1), inner=4)
        m = 2:N-1
        mi = Int.([N*(N+1)/2 - (N-m)*(N-m+1)/2 - (N-m) for m in 2:N-1])               # this is where the xi^2 term is
        mm = Int.([N*(N+1)/2 - (N-m).*(N-m+1)/2 - (N-m) - (N-(m-2)) for m in 2:N-1])  # this is where the x_{i-1}^2 term is
        mp = Int.([N*(N+1)/2 - (N-m).*(N-m+1)/2 - (N-m) + (N-(m-1)) for m in 2:N-1])  # this is where the x_{i+1}^2 term is
        jp = mi .+ 1  # this is the index of the x_{i+1}*x_i term
        jm = mm .+ 1  # this is the index of the x_{i-1}*x_i term
        jj = reshape([mp'; mm'; jp'; jm'],4*N-8);
        vv = reshape([-ones(1,N-2); ones(1,N-2); -ones(1,N-2); ones(1,N-2)],4*N-8)/(6*Δx);
        F = sparse(ii,jj,vv,N,S)

        # Boundary conditions (Periodic)
        F[1,2] = -1/6/Δx
        F[1,N+1] = -1/6/Δx
        F[1,N] = 1/6/Δx
        F[1,end] = 1/6/Δx
        F[N,end-1] = 1/6/Δx
        F[N,end-2] = 1/6/Δx
        F[N,1] = -1/6/Δx
        F[N,N] = -1/6/Δx
    else
        F = zeros(N, S)
    end

    return A, F
end


<<<<<<< HEAD

"""
    semiImplicitEuler(A, B, F, U, tdata, IC) → states

Semi-Implicit Euler scheme

## Arguments
- `A`: linear state operator
- `B`: linear input operator
- `F`: quadratic state operator
- `U`: input data
- `tdata`: time data
- `IC`: initial condtions

## Returns
- `states`: integrated states
=======

"""
    integrate_model(A, B, F, U, tdata, IC) → states

Semi-Implicit Euler scheme
"""
function integrate_model(A, B, F, U, tdata, IC)
    Xdim = length(IC)
    Tdim = length(tdata)
    state = zeros(Xdim, Tdim)
    state[:, 1] = IC

    for j in 2:Tdim
        Δt = tdata[j] - tdata[j-1]
        # state2 = vech(state[:, j-1] * state[:, j-1]')
        state2 = state[:, j-1] ⊘ state[:, j-1]
        state[:, j] = (1.0I(Xdim) - Δt * A) \ (state[:, j-1] + F * state2 * Δt + B * U[j-1] * Δt)
    end
    return state
end


"""
    integrate_model(A, F, tdata, IC) → states

Semi-Implicit Euler scheme without control (dispatch)
>>>>>>> 51e10c02
"""
function integrate_model(A, F, tdata, IC)
    Xdim = length(IC)
    Tdim = length(tdata)
    state = zeros(Xdim, Tdim)
    state[:, 1] = IC

    for j in 2:Tdim
        Δt = tdata[j] - tdata[j-1]
        # state2 = vech(state[:, j-1] * state[:, j-1]')
        state2 = state[:, j-1] ⊘ state[:, j-1]
<<<<<<< HEAD
        state[:, j] = (1.0I(Xdim) - Δt * A) \ (state[:, j-1] + F * state2 * Δt + B * U[j-1] * Δt)
=======
        state[:, j] = (1.0I(Xdim) - Δt * A) \ (state[:, j-1] + F * state2 * Δt)
>>>>>>> 51e10c02
    end
    return state
end


"""
<<<<<<< HEAD
    semiImplicitEuler(A, F, tdata, IC) → states

Semi-Implicit Euler scheme without control (dispatch)

## Arguments
- `A`: linear state operator
- `F`: quadratic state operator
- `tdata`: time data
- `IC`: initial condtions

## Returns
- `states`: integrated states
"""
function semiImplicitEuler(A, F, tdata, IC)
=======
    integrate_model(ops, tdata, IC) → states

Semi-Implicit Euler scheme without control (dispatch)
"""
function integrate_model(ops, tdata, IC)
    A = ops.A 
    F = ops.F
>>>>>>> 51e10c02
    Xdim = length(IC)
    Tdim = length(tdata)
    state = zeros(Xdim, Tdim)
    state[:, 1] = IC

    for j in 2:Tdim
        Δt = tdata[j] - tdata[j-1]
        # state2 = vech(state[:, j-1] * state[:, j-1]')
        state2 = state[:, j-1] ⊘ state[:, j-1]
<<<<<<< HEAD
        state[:, j] = (1.0I(Xdim) - Δt * A) \ (state[:, j-1] + F * state2 * Δt)
    end
    return state
end


"""
    semiImplicitEuler(ops, tdata, IC) → states

Semi-Implicit Euler scheme without control (dispatch)

## Arguments
- `ops`: operators
- `tdata`: time data
- `IC`: initial condtions

## Returns
- `states`: integrated states
"""
function semiImplicitEuler(ops, tdata, IC)
    A = ops.A 
    F = ops.F
    Xdim = length(IC)
    Tdim = length(tdata)
    state = zeros(Xdim, Tdim)
    state[:, 1] = IC

    for j in 2:Tdim
        Δt = tdata[j] - tdata[j-1]
        # state2 = vech(state[:, j-1] * state[:, j-1]')
        state2 = state[:, j-1] ⊘ state[:, j-1]
=======
>>>>>>> 51e10c02
        state[:, j] = (1.0I(Xdim) - Δt * A) \ (state[:, j-1] + F * state2 * Δt)
    end
    return state
end


end<|MERGE_RESOLUTION|>--- conflicted
+++ resolved
@@ -7,15 +7,9 @@
 using LinearAlgebra
 using SparseArrays
 
-<<<<<<< HEAD
-import ..LiftAndLearn: Abstract_Model, vech, ⊘, operators
-
-export burgers
-=======
 import ..LiftAndLearn: AbstractModel, vech, ⊘, Operators
 
 export BurgersModel
->>>>>>> 51e10c02
 
 
 """
@@ -28,47 +22,6 @@
 ```
 
 ## Fields
-<<<<<<< HEAD
-- `Omega::Vector{Float64}`: spatial domain
-- `T::Vector{Float64}`: temporal domain
-- `D::Vector{Float64}`: parameter domain
-- `Δx::Float64`: spatial grid size
-- `Δt::Float64`: temporal step size
-- `IC::VecOrMat{Float64}`: initial condition
-- `x::Vector{Float64}`: spatial grid points
-- `t::Vector{Float64}`: temporal points
-- `μs::Union{Vector{Float64},Float64}`: parameter vector
-- `Xdim::Int64`: spatial dimension
-- `Tdim::Int64`: temporal dimension
-- `Pdim::Int64`: parameter dimension
-- `BC::String`: boundary condition
-- `generateABFmatrix::Function`: function to generate A, B, F matrices
-- `generateMatrix_NC_periodic::Function`: function to generate A, F matrices for the non-energy preserving Burgers' equation. (Non-conservative Periodic boundary condition)
-- `generateMatrix_C_periodic::Function`: function to generate A, F matrices for the non-energy preserving Burgers' equation. (conservative periodic boundary condition)
-- `generateEPmatrix::Function`: function to generate A, F matrices for the Burgers' equation. (Energy-preserving form)
-- `semiImplicitEuler::Function`: function to integrate the system using semi-implicit Euler scheme
-"""
-mutable struct burgers <: Abstract_Model
-    Omega::Vector{Float64}  # spatial domain
-    T::Vector{Float64}  # temporal domain
-    D::Vector{Float64}  # parameter domain
-    Δx::Float64  # spatial grid size
-    Δt::Float64  # temporal step size
-    IC::VecOrMat{Float64}  # initial condition
-    x::Vector{Float64}  # spatial grid points
-    t::Vector{Float64}  # temporal points
-    μs::Union{Vector{Float64},Float64}  # parameter vector
-    Xdim::Int64  # spatial dimension
-    Tdim::Int64  # temporal dimension
-    Pdim::Int64  # parameter dimension
-    BC::String   # boundary condition
-
-    generateABFmatrix::Function
-    generateMatrix_NC_periodic::Function
-    generateMatrix_C_periodic::Function
-    generateEPmatrix::Function
-    semiImplicitEuler::Function
-=======
 - `spatial_domain::Tuple{Real,Real}`: spatial domain
 - `time_domain::Tuple{Real,Real}`: temporal domain
 - `param_domain::Tuple{Real,Real}`: parameter domain
@@ -117,33 +70,10 @@
 
     finite_diff_model::Function
     integrate_model::Function
->>>>>>> 51e10c02
-end
-
-
-"""
-<<<<<<< HEAD
-    burgers(Omega, T, D, Δx, Δt, Pdim, BC) → burgers
-
-Constructor for the Burgers' equation model.
-"""
-function burgers(Omega, T, D, Δx, Δt, Pdim, BC)
-    if BC == "dirichlet"
-        x = collect(Omega[1]:Δx:Omega[2])  # include boundary conditions
-    elseif BC == "periodic"
-        x = collect(Omega[1]:Δx:Omega[2] - Δx)  # exclude boundary conditions
-    end
-    t = collect(T[1]:Δt:T[2])
-    μs = Pdim == 1 ? D[1] : collect(range(D[1], D[2], Pdim))
-    Xdim = length(x)
-    Tdim = length(t)
-    IC = zeros(Xdim, 1)
-
-    burgers(
-        Omega, T, D, Δx, Δt, IC, x, t, μs, Xdim, Tdim, Pdim, BC,
-        generateABFmatrix, generateMatrix_NC_periodic, generateMatrix_C_periodic,
-        generateEPmatrix, semiImplicitEuler
-=======
+end
+
+
+"""
 $(SIGNATURES)
 
 Constructor for the Burgers' equation model.
@@ -176,31 +106,11 @@
         Δx, Δt, BC, IC, xspan, tspan, diffusion_coeffs,
         spatial_dim, time_dim, param_dim, conservation_type,
         finite_diff_model, integrate_model
->>>>>>> 51e10c02
     )
 end
 
 
 """
-<<<<<<< HEAD
-    generateABFmatrix(model, μ) → A, B, F
-
-Generate A, B, F matrices for the Burgers' equation.
-
-## Arguments
-- `model`: Burgers' equation model
-- `μ`: parameter value
-
-## Returns
-- `A`: A matrix
-- `B`: B matrix
-- `F`: F matrix
-"""
-function generateABFmatrix(model::burgers, μ::Float64)
-    N = model.Xdim
-    Δx = model.Δx
-    Δt = model.Δt
-=======
 $(SIGNATURES)
 
 Finite Difference Model for Burgers equation
@@ -234,7 +144,6 @@
 
 """
     finite_diff_dirichlet_model(N::Real, Δx::Real, μ::Real) → A, B, F
->>>>>>> 51e10c02
 
 Generate A, B, F matrices for the Burgers' equation for Dirichlet boundary condition.
 This is by default the non-conservative form.
@@ -265,30 +174,11 @@
 
 
 """
-<<<<<<< HEAD
-    generateMatrix_NC_periodic(model, μ) → A, F
-
-Generate A, F matrices for the non-energy preserving Burgers' equation. (Non-conservative Periodic boundary condition)
-
-## Arguments
-- `model`: Burgers' equation model
-- `μ`: parameter value
-
-## Returns
-- `A`: A matrix
-- `F`: F matrix
-"""
-function generateMatrix_NC_periodic(model::burgers, μ::Float64)
-    N = model.Xdim
-    Δx = model.Δx
-
-=======
     finite_diff_periodic_nonconservative_model(N::Real, Δx::Real, μ::Real) → A, F
 
 Generate A, F matrices for the Burgers' equation for periodic boundary condition (Non-conservative).
 """
 function finite_diff_periodic_nonconservative_model(N::Real, Δx::Real, μ::Real)
->>>>>>> 51e10c02
     # Create A matrix
     A = spdiagm(0 => (-2) * ones(N), 1 => ones(N - 1), -1 => ones(N - 1)) * μ / Δx^2
     A[1, end] = μ / Δx^2  # periodic boundary condition
@@ -316,30 +206,11 @@
 
 
 """
-<<<<<<< HEAD
-    generateMatrix_C_periodic(model, μ) → A, F
-
-Generate A, F matrices for the non-energy preserving Burgers' equation. (conservative periodic boundary condition)
-
-## Arguments
-- `model`: Burgers' equation model
-- `μ`: parameter value
-
-## Returns
-- `A`: A matrix
-- `F`: F matrix
-"""
-function generateMatrix_C_periodic(model::burgers, μ::Float64)
-    N = model.Xdim
-    Δx = model.Δx
-
-=======
     finite_diff_periodic_conservative_model(N::Real, Δx::Real, μ::Real) → A, F
 
 Generate A, F matrices for the Burgers' equation for periodic boundary condition (Conservative form).
 """
 function finite_diff_periodic_conservative_model(N::Real, Δx::Real, μ::Float64)
->>>>>>> 51e10c02
     # Create A matrix
     A = spdiagm(0 => (-2) * ones(N), 1 => ones(N - 1), -1 => ones(N - 1)) * μ / Δx^2
     A[1, end] = μ / Δx^2  # periodic boundary condition
@@ -370,30 +241,11 @@
 
 
 """
-<<<<<<< HEAD
-    generateEPmatrix(model, μ) → A, F
-
-Generate A, F matrices for the Burgers' equation. (Energy-preserving form)
-
-## Arguments
-- `model`: Burgers' equation model
-- `μ`: parameter value
-
-## Returns
-- `A`: A matrix
-- `F`: F matrix
-"""
-function generateEPmatrix(model::burgers, μ::Float64)
-    N = model.Xdim
-    Δx = model.Δx
-
-=======
     finite_diff_periodic_energy_preserving_model(N::Real, Δx::Real, μ::Float64) → A, F
 
 Generate A, F matrices for the Burgers' equation for periodic boundary condition (Energy preserving form).
 """
 function finite_diff_periodic_energy_preserving_model(N::Real, Δx::Real, μ::Float64)
->>>>>>> 51e10c02
     # Create A matrix
     A = spdiagm(0 => (-2) * ones(N), 1 => ones(N - 1), -1 => ones(N - 1)) * μ / Δx^2
     A[1, N] = μ / Δx^2  # periodic boundary condition
@@ -430,24 +282,6 @@
 end
 
 
-<<<<<<< HEAD
-
-"""
-    semiImplicitEuler(A, B, F, U, tdata, IC) → states
-
-Semi-Implicit Euler scheme
-
-## Arguments
-- `A`: linear state operator
-- `B`: linear input operator
-- `F`: quadratic state operator
-- `U`: input data
-- `tdata`: time data
-- `IC`: initial condtions
-
-## Returns
-- `states`: integrated states
-=======
 
 """
     integrate_model(A, B, F, U, tdata, IC) → states
@@ -474,7 +308,6 @@
     integrate_model(A, F, tdata, IC) → states
 
 Semi-Implicit Euler scheme without control (dispatch)
->>>>>>> 51e10c02
 """
 function integrate_model(A, F, tdata, IC)
     Xdim = length(IC)
@@ -486,71 +319,18 @@
         Δt = tdata[j] - tdata[j-1]
         # state2 = vech(state[:, j-1] * state[:, j-1]')
         state2 = state[:, j-1] ⊘ state[:, j-1]
-<<<<<<< HEAD
-        state[:, j] = (1.0I(Xdim) - Δt * A) \ (state[:, j-1] + F * state2 * Δt + B * U[j-1] * Δt)
-=======
         state[:, j] = (1.0I(Xdim) - Δt * A) \ (state[:, j-1] + F * state2 * Δt)
->>>>>>> 51e10c02
     end
     return state
 end
 
 
 """
-<<<<<<< HEAD
-    semiImplicitEuler(A, F, tdata, IC) → states
+    integrate_model(ops, tdata, IC) → states
 
 Semi-Implicit Euler scheme without control (dispatch)
-
-## Arguments
-- `A`: linear state operator
-- `F`: quadratic state operator
-- `tdata`: time data
-- `IC`: initial condtions
-
-## Returns
-- `states`: integrated states
-"""
-function semiImplicitEuler(A, F, tdata, IC)
-=======
-    integrate_model(ops, tdata, IC) → states
-
-Semi-Implicit Euler scheme without control (dispatch)
 """
 function integrate_model(ops, tdata, IC)
-    A = ops.A 
-    F = ops.F
->>>>>>> 51e10c02
-    Xdim = length(IC)
-    Tdim = length(tdata)
-    state = zeros(Xdim, Tdim)
-    state[:, 1] = IC
-
-    for j in 2:Tdim
-        Δt = tdata[j] - tdata[j-1]
-        # state2 = vech(state[:, j-1] * state[:, j-1]')
-        state2 = state[:, j-1] ⊘ state[:, j-1]
-<<<<<<< HEAD
-        state[:, j] = (1.0I(Xdim) - Δt * A) \ (state[:, j-1] + F * state2 * Δt)
-    end
-    return state
-end
-
-
-"""
-    semiImplicitEuler(ops, tdata, IC) → states
-
-Semi-Implicit Euler scheme without control (dispatch)
-
-## Arguments
-- `ops`: operators
-- `tdata`: time data
-- `IC`: initial condtions
-
-## Returns
-- `states`: integrated states
-"""
-function semiImplicitEuler(ops, tdata, IC)
     A = ops.A 
     F = ops.F
     Xdim = length(IC)
@@ -562,8 +342,6 @@
         Δt = tdata[j] - tdata[j-1]
         # state2 = vech(state[:, j-1] * state[:, j-1]')
         state2 = state[:, j-1] ⊘ state[:, j-1]
-=======
->>>>>>> 51e10c02
         state[:, j] = (1.0I(Xdim) - Δt * A) \ (state[:, j-1] + F * state2 * Δt)
     end
     return state
