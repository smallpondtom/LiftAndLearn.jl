--- conflicted
+++ resolved
@@ -7,17 +7,10 @@
 using LinearAlgebra
 using SparseArrays
 
-<<<<<<< HEAD
-import ..LiftAndLearn: Abstract_Model, vech, ⊘
+import ..LiftAndLearn: Abstract_Model, vech, ⊘, operators
 
 export burgers
 
-=======
-export burgers
-
-# Import abstract type Abstract_Models from LiftAndLearn
-import ..LiftAndLearn: Abstract_Models, operators
->>>>>>> 7bba904e
 
 """
 $(TYPEDEF)
