--- conflicted
+++ resolved
@@ -8,17 +8,10 @@
 using LinearAlgebra
 using SparseArrays
 
-<<<<<<< HEAD
-import ..LiftAndLearn: Abstract_Model, vech, ⊘
+import ..LiftAndLearn: Abstract_Model, vech, ⊘, operators, elimat
 
 export ks
 
-=======
-export ks
-
-# Import abstract type Abstract_Models from LiftAndLearn
-import ..LiftAndLearn: Abstract_Models, operators, elimat
->>>>>>> 7bba904e
 
 """
 $(TYPEDEF)
