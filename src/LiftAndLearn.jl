--- conflicted
+++ resolved
@@ -19,39 +19,6 @@
 using DocStringExtensions
 
 """
-<<<<<<< HEAD
-    Abstract_Option
-
-Abstract type for the options.
-"""
-abstract type Abstract_Option end
-"""
-    Abstract_Model
-
-Abstract type for the model.
-"""
-abstract type Abstract_Model end
-
-# Utilities
-include("utilities/unique_kronecker.jl")
-include("utilities/vech.jl")
-include("utilities/invec.jl")
-export ⊘, vech, invec
-
-# Operators and tools
-include("operators/operators.jl")
-include("operators/bilinear.jl")
-include("operators/quadratic.jl")
-include("operators/cubic.jl")
-
-# OpInf & LnL
-include("OpInf_options.jl")
-include("analyze.jl")
-include("integrator.jl")
-include("lift.jl")
-include("learn.jl")
-include("intrusiveROM.jl")
-=======
     AbstractOption
 
 Abstract type for the options.
@@ -93,7 +60,6 @@
 # Lift & Learn
 include("LnL/lift.jl")
 include("LnL/learn.jl")
->>>>>>> 51e10c02
 
 # Include the optimization methods
 include("optimizer/NC_Optimize.jl")
@@ -101,19 +67,6 @@
 
 # [Submodule] Analysis of chaos analysis tools
 include("ChaosGizmo/ChaosGizmo.jl")
-<<<<<<< HEAD
-
-# Include the models
-include("model/Heat1D.jl")
-include("model/Burgers.jl")
-include("model/FHN.jl")
-include("model/KS.jl")
-using .Heat1D: heat1d
-using .Burgers: burgers
-using .FHN: fhn
-using .KS: ks
-=======
->>>>>>> 51e10c02
 
 # Include the system models
 include("model/Heat1D.jl")
