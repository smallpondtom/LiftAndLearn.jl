"""
    LiftAndLearn package main module
"""

module LiftAndLearn

using LinearAlgebra
using BlockDiagonals
using Parameters
using SparseArrays
using MatrixEquations
using Random
using JuMP
using Ipopt, SCS
using FFTW
using DocStringExtensions

"""
    Abstract_Options

Abstract type for the options.
"""
abstract type Abstract_Options end
"""
    Abstract_Model

Abstract type for the model.
"""
abstract type Abstract_Model end

include("utils.jl")
include("OpInf_options.jl")
include("analyze.jl")
include("integrator.jl")
include("lift.jl")

# Include the optimizers
include("optimizer/NC_Optimize.jl")
include("optimizer/EP_Optimize.jl")
<<<<<<< HEAD
=======
# include("optimizer/PP-ZQLFI.jl")  # still under development
>>>>>>> dc9e161a

include("learn.jl")
include("intrusiveROM.jl")

<<<<<<< HEAD
# Inferring the Lyapunov function
include("LyapInf.jl")
=======
# Include the models
include("model/Heat1D.jl")
include("model/Burgers.jl")
include("model/FHN.jl")
include("model/KS.jl")
using .Heat1D: heat1d
using .Burgers: burgers
using .FHN: fhn
using .KS: ks
>>>>>>> dc9e161a

end # module LiftAndLearn

<|MERGE_RESOLUTION|>--- conflicted
+++ resolved
@@ -37,18 +37,13 @@
 # Include the optimizers
 include("optimizer/NC_Optimize.jl")
 include("optimizer/EP_Optimize.jl")
-<<<<<<< HEAD
-=======
-# include("optimizer/PP-ZQLFI.jl")  # still under development
->>>>>>> dc9e161a
 
 include("learn.jl")
 include("intrusiveROM.jl")
 
-<<<<<<< HEAD
 # Inferring the Lyapunov function
 include("LyapInf.jl")
-=======
+
 # Include the models
 include("model/Heat1D.jl")
 include("model/Burgers.jl")
@@ -58,7 +53,6 @@
 using .Burgers: burgers
 using .FHN: fhn
 using .KS: ks
->>>>>>> dc9e161a
 
 end # module LiftAndLearn
 
