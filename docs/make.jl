using Documenter
using LiftAndLearn
using DocumenterCitations

ENV["JULIA_DEBUG"] = "Documenter"

PAGES = [
    "Home" => "index.md",
    "Manual" => [
        "Utilities" => "manual/Utilities.md",
        "Options" => "manual/Options.md",
        "Lift" => "manual/Lift.md",
        "Intrusive" => "manual/Intrusive.md",
        "Non-Intrusive" => [
            "Standard OpInf" => "manual/nonintrusive/LS.md",
            "Lift And Learn" => "manual/nonintrusive/LnL.md",
            "Energy Preserving" => "manual/nonintrusive/EPOpInf.md",
        ],
<<<<<<< HEAD
        "ChaosGizmo" => [
            "Introduction" => "manual/ChaosGizmo/chaosgizmo.md",
            "Lyapunov Exponents" => "manual/ChaosGizmo/lyap_exp.md",
        ],
    ],
    "Models" => [
        "Heat1D" => "models/Heat1D.md",
        "Burgers" => "models/Burgers.md",
        "FHN" => "models/FHN.md",
        "KS" => "models/KS.md",
        "Chafee-Infante" => "models/ChafeeInfante.md",
        "Fisher-KPP" => "models/FisherKPP.md",
        "Heat2D" => "models/Heat2D.md",
=======
>>>>>>> b2ee3e28
    ],
    "API Reference" => "api.md",
    "Paper Reference" => "paper.md",
]

bib = CitationBibliography(joinpath(@__DIR__, "src", "refs.bib"))

makedocs(
    sitename = "LiftAndLearn.jl",
    clean = true, doctest = false, linkcheck = false,
    authors = "Tomoki Koike <tkoike45@gmail.com>",
    format = Documenter.HTML(
        prettyurls = get(ENV, "CI", nothing) == "true",
        edit_link = "https://github.com/smallpondtom/LiftAndLearn.jl",
        assets=String[
            "assets/citations.css",
            "assets/favicon.ico",
        ],
        analytics = "G-B2FEJZ9J99",
    ),
    modules = [
        LiftAndLearn,
    ],
    pages = PAGES,
    plugins=[bib],
)

deploydocs(
    repo = "github.com/smallpondtom/LiftAndLearn.jl.git",
    branch = "gh-pages",
    devbranch = "main",
    # Add other deployment options as needed
)<|MERGE_RESOLUTION|>--- conflicted
+++ resolved
@@ -16,22 +16,6 @@
             "Lift And Learn" => "manual/nonintrusive/LnL.md",
             "Energy Preserving" => "manual/nonintrusive/EPOpInf.md",
         ],
-<<<<<<< HEAD
-        "ChaosGizmo" => [
-            "Introduction" => "manual/ChaosGizmo/chaosgizmo.md",
-            "Lyapunov Exponents" => "manual/ChaosGizmo/lyap_exp.md",
-        ],
-    ],
-    "Models" => [
-        "Heat1D" => "models/Heat1D.md",
-        "Burgers" => "models/Burgers.md",
-        "FHN" => "models/FHN.md",
-        "KS" => "models/KS.md",
-        "Chafee-Infante" => "models/ChafeeInfante.md",
-        "Fisher-KPP" => "models/FisherKPP.md",
-        "Heat2D" => "models/Heat2D.md",
-=======
->>>>>>> b2ee3e28
     ],
     "API Reference" => "api.md",
     "Paper Reference" => "paper.md",
