--- conflicted
+++ resolved
@@ -111,9 +111,7 @@
   year={2024},
   doi={https://doi.org/10.2514/6.2024-1012}
 }
-<<<<<<< HEAD
 </pre></details>
-=======
 ```
 
 ### Citing this Project
@@ -129,5 +127,4 @@
   doi          = {10.5281/zenodo.10826115},
   url          = {https://zenodo.org/doi/10.5281/zenodo.10826114}
 }
-```
->>>>>>> 173de4c1
+```